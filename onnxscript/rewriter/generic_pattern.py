from __future__ import annotations

import collections
import inspect
import os
import textwrap
import typing

import onnx

<<<<<<< HEAD
=======
import onnxscript
import onnxscript._legacy_ir as oir
>>>>>>> 399ab605
import onnxscript.rewriter.pattern as orp
from onnxscript import ir
from onnxscript.ir import _ir_utils_temp, serde


def enumerate_subgraphs(
    node: ir.Node,
) -> typing.Iterator[tuple[typing.Any, ...]]:
    """Returns the subgraphs inside a graph."""
    for att in node.attributes.values():
        # TODO: improve this
        att = serde.serialize_attribute(att)
        if att.type == onnx.AttributeProto.GRAPH and att.g:
            this = node, att.name, att.g
            yield this

            for no in att.g.node:
                for tu in enumerate_subgraphs(no):
                    yield this + tu


class _GraphStructureAPI:
    """Common accessors to predecessors and successors."""

    def __init__(self):
        self.predecessors_: dict[str, int] = {}
        self.successors_: dict[str, list[int]] = {}
        self.nodes_: dict[int, ir.Node] = {}

    def node_before(self, name: str) -> ir.Node | None:
        """
        Returns the node producing this output.

        Returns None if it is an input or an initializer.
        """
        if name not in self.predecessors_:
            return None
        predecessor = self.predecessors_[name]
        return self.nodes_[predecessor]

    def next_nodes(self, name: str) -> list[ir.Node] | None:
        """Returns the node consuming the given results."""
        if name not in self.successors_:
            return []
        return [self.nodes_[i] for i in self.successors_[name]]


class BuilderWithGraphStructure(_GraphStructureAPI):
    """Very concise graph builder.

    It wraps an ONNX graph
    and builds successors and predecessors on top of it.
    """

    def __init__(self, bridge: ModelWithGraphStructure):
        super().__init__()
        self.bridge: ModelWithGraphStructure = bridge
        self.input_names: list[str] = []
        self.output_names: list[str] = []
        self.nodes: list[ir.Node] = []

    def _build(self) -> None:
        self.predecessors_: dict[str, int] = {}
        self.successors_: dict[str, list[int]] = {}
        self.nodes_: dict[int, ir.Node] = {}

        self.outputs_ = set(self.output_names)
        for node in self.nodes:
            self.nodes_[id(node)] = node

        for k, v in self.nodes_.items():
            assert isinstance(v, ir.Node), f"Unexpected type {type(v)} for node {k}"
            for o in v.outputs:
                self.predecessors_[o.name] = k
            for i in v.inputs:
                if i.name not in self.successors_:
                    self.successors_[i.name] = []
                self.successors_[i.name].append(k)

    def make_input(self, name: str) -> None:
        self.input_names.append(name)

    def make_output(self, name: str) -> None:
        self.output_names.append(name)

    def __getattr__(self, name: str) -> typing.Any:
        if name in self.__dict__:
            return self.__dict__[name]

        # unknown name
        assert (
            name[0].upper() == name[0]
        ), f"A node type must starts with an upper letter but it is {name!r}"
        return lambda *args, _name=name, **kwargs: self._make_node(_name, *args, **kwargs)

    def _make_node(
        self,
        op_type: str,
        *args: str,
        output_names: list[str] | int | None = None,
        **kwargs: typing.Any,
    ) -> str | tuple[str]:
        if output_names is None:
            # We assume there is only one outputs, we could also check into the schema.
            output_names = 1
        return self.make_node(op_type, *args, output_names=output_names, **kwargs)

    def make_node_with_proto(self, node_proto: onnx.NodeProto) -> tuple[str] | str:
        return self.make_node(
            node_proto.op_type,
            *node_proto.input,
            output_names=list(node_proto.output),
            name=node_proto.name,
            domain=node_proto.domain,
        )

    # TODO: multiple dtype in one argument. We should improve this
    def make_node(
        self,
        op_type: str,
        *input_names: ir.Value | str,
        output_names: int | list[str] | str | None = None,
        domain: str = "",
        name: str | None = None,
        **kwargs: typing.Any,
    ) -> str | tuple[str]:
        inputs = [
            ir.Value(name=name, def_node=None, def_index=None)
            if isinstance(name, str)
            else name
            for name in input_names
        ]
        if isinstance(output_names, int):
            node = ir.Node(
                domain=domain, op_type=op_type, inputs=inputs, num_outputs=output_names
            )
            _ir_utils_temp.post_node_output_naming(node)
        elif isinstance(output_names, str):
            node = ir.Node(domain=domain, op_type=op_type, inputs=inputs, num_outputs=1)
            node.outputs[0].name = output_names
        elif isinstance(output_names, list):
            node = ir.Node(
                domain=domain, op_type=op_type, inputs=inputs, num_outputs=len(output_names)
            )
            for output, name in zip(node.outputs, output_names):
                output.name = name
        else:
            raise TypeError(f"Unexpected type {type(output_names)} for output_names")
        self.nodes.append(node)
        assert node.outputs, f"No output in node {node}. This can't be true."
        if len(node.outputs) == 1:
            return node.outputs[0].name
        return tuple([output.name for output in node.outputs])


class ModelWithGraphStructure(ir.Model, _GraphStructureAPI):
    """Implements all the necessary API it needs to work.

    Wraps a :class:`Model` and builds successors and predecessors on
    top of it.
    """

    def __init__(self, model: ir.Model, verbose: int = 0):
        ir.Model.__init__(
            self,
            graph=model.graph,
            ir_version=model.ir_version,
            producer_name=model.producer_name,
            domain=model.domain,
            doc_string=model.doc_string,
            model_version=model.model_version,
            functions=model.functions,
        )
        _GraphStructureAPI.__init__(self)
        self.model = model
        if hasattr(self.model, "graph"):
            self.nodes = list(model.graph.nodes)
            self.input_names = [input.name for input in model.graph.inputs]
            self.output_names = [output.name for output in model.graph.outputs]
            self._build()
        else:
            # empty graph
            self._unique_names: set = set()
            self._unique_node_names: set = set()
        self.verbose = verbose

    def _build(self) -> None:
        """Builds successor and predecessor."""
        self.nodes_ = {}
        self.outputs_ = set(self.output_names)
        self._unique_node_names = set()
        for node in self.nodes:
            self.nodes_[id(node)] = node
            if node.name:
                self._unique_node_names.add(node.name)

        self.predecessors_: dict = {}
        self.successors_: dict = {}
        # TODO: # initiliazer are missing
        self._unique_names = set(self.input_names) | set(self.output_names)
        for k, v in self.nodes_.items():
            assert isinstance(v, ir.Node), f"Unexpected type {type(v)} for node {k}"
            for o in v.outputs:
                self.predecessors_[o.name] = k
            for i in v.inputs:
                if i.name not in self.successors_:
                    self.successors_[i.name] = []
                self.successors_[i.name].append(k)

            for sub in enumerate_subgraphs(v):
                g = sub[-1]
                sub_knowns = set()
                for n in g.input:
                    sub_knowns.add(n.name)
                for n in g.initializer:
                    sub_knowns.add(n.name)
                for n in g.sparse_initializer:
                    sub_knowns.add(n.name)
                for n in g.node:
                    for i in n.input:
                        if i not in sub_knowns:
                            # an input coming from the parent
                            self._unique_names.add(i)
                    for i in n.output:
                        sub_knowns.add(i)

    def unique_name(self, prefix: str) -> str:
        """Generates a unique result name.

        That excludes existing names as well.
        """
        if prefix in self._unique_names:
            i = 2
            sug = f"{prefix}2"
            while sug in self._unique_names:
                i += 1
                sug = f"{prefix}{i}"
            self._unique_names.add(sug)
            return sug
        self._unique_names.add(prefix)
        return prefix

    def unique_node_name(self, name: str | None) -> str:
        """Creates a unique node name."""
        name = name or ""
        if name in self._unique_node_names:
            i = 2
            sug = f"{name}2"
            while sug in self._unique_node_names:
                i += 1
                sug = f"{name}{i}"
            self._unique_node_names.add(sug)
            return sug
        self._unique_node_names.add(name)
        return name

    def make_opset(self) -> BuilderWithGraphStructure:
        return BuilderWithGraphStructure(self)

    @property
    def opsets(self) -> dict:
        """Property."""
        return self.model.opset_imports

    def make_node(
        self,
        op_type: str,
        input_names: str | typing.Sequence[str] | None,
        output_names: int | typing.Sequence[str] | str | None = 1,
        domain: str = "",
        attributes: tuple[ir.Attr | ir.RefAttr] | None = None,
        name: str | None = None,
        **kwargs: typing.Any,
    ) -> ir.Node:
        """
        Creates a node without adding it to the graph.

        :param op_type: operator type
        :param input_names: input names
        :param output_names: outputs names, if one integer, creates n unique names,
            if str, creates one unique names, if a list, use the name
        :param domain: node domain
        :param attributes: list of attributes
        :param name: node name
        :param kwargs: other attributes
        :return: a node
        """
        name = self.unique_node_name(name)
        if isinstance(output_names, int):
            if output_names == 1:
                output_names = [self.unique_name(f"{op_type.lower()}")]
            else:
                output_names = [
                    self.unique_name(f"{op_type.lower()}-{i}") for i in range(output_names)
                ]
        elif isinstance(output_names, str):
            output_names = [self.unique_name(output_names)]

        inputs = [
            ir.Value(name=name, def_node=None, def_index=None)
            if isinstance(name, str)
            else name
            for name in input_names
        ]
        # TODO: Add a test for attributes
        node = ir.Node(
            domain=domain,
            op_type=op_type,
            inputs=inputs,
            attributes=attributes,
            num_outputs=len(output_names),
        )
        for output, name in zip(node.outputs, output_names):
            output.name = name
        return node


class GenericRewriteRule(orp.RewriteRule):
    """
    Defines a rewriting rule.

    :param pattern: a pattern defines by :class:`GenericPattern`.
    """

    def __init__(self, pattern: GenericPattern):
        self.pattern = pattern

    def matches(self, node: ir.Node, model: ir.Model) -> orp.MatchResult:
        del model
        del node
        raise RuntimeError(f"This pattern {self} is meant to replace not to only match.")

    def try_rewrite(
        self, model: ir.Model, node: ir.Node
    ) -> tuple[int, list[ir.Node], list[ir.Node]] | None:
        """See :meth:`RewriteRule.try_rewrite`."""
        if isinstance(model, ModelWithGraphStructure):
            bridge = model
        else:
            bridge = ModelWithGraphStructure(model)
        deleted_nodes = []
        added_nodes = []
        marked = set()
        matched = 0
        for matched_nodes in self.pattern.enumerate_matches(bridge, node):
            assert all(isinstance(i, ir.Node) for i in matched_nodes)
            conflict = False
            for node in matched_nodes:
                if id(node) in marked:
                    conflict = True
                    break
            if conflict:
                # Some nodes are already marked as rewritten.
                continue

            # Let's build the new nodes
            new_nodes = self.pattern.apply(bridge, *matched_nodes)
            assert all(
                isinstance(i, ir.Node) for i in new_nodes
            ), f"Unexpected types {[type(n) for n in new_nodes]}"

            if not self.pattern.validate_mapping(bridge, matched_nodes, new_nodes):
                continue

            # Everything is good.
            marked |= set(map(id, matched_nodes))
            added_nodes.extend(new_nodes)
            deleted_nodes.extend(matched_nodes)
            matched += 1

        if matched > 0:
            return matched, deleted_nodes, added_nodes
        return None

    def count_matches(self, model: ir.Model, *, commute: bool = False) -> int:
        """See :meth:`RewriteRule.count_matches`."""
        raise NotImplementedError("Not supported yet.")

    def commute(self) -> list[orp.RewriteRule]:
        """See :meth:`RewriteRule.commute`."""
        raise RuntimeError("Not supported (yet?). It could lead to many patterns.")

    def apply_to_model(self, model: ir.Model, *, commute: bool = False) -> int:
        """See :meth:`RewriteRule.apply_to_model`."""
        return orp.RewriteRuleSet([self], commute=commute).apply_to_model(model)


class GenericPattern:
    """
    Implements a pattern optimization for quick experimentation.

    Current limitation:

    * The current implementation does match on domain name (easy fix).
    * It does not compares attributes either (easy fix as well).
    """

    def __init__(self, verbose: int = 0):
        self.verbose = verbose
        self._cache: dict = {}

    def validate_mapping(
        self, g: ir.Model, deleted_nodes: list[ir.Node], added_nodes: list[ir.Node]
    ) -> bool:
        """Evaluates the consistency of the replacements."""
        raise NotImplementedError(
            "This method could return True but it is better to let you know "
            "that it exists. You need to overwrite it to return True."
        )

    def enumerate_matches(
        self, g: ModelWithGraphStructure, node: ir.Node | None = None
    ) -> typing.Iterator:
        """Enumerates all the matches."""
        if node is None:
            matched = []
            for node in g.nodes:
                res = self.match(g, node)
                if res:
                    matched.append(res)
                    yield res
        else:
            res = self.match(g, node)
            if res:
                yield res

    def none(
        self,
        node: ir.Node | None = None,
        lineno: int | None = None,
        msg: str = "",
    ) -> None:
        """Must be called every time a match fails to trace it.

        It may be useful which reason made a pattern matching fail.
        Instead of returning None, method *match* can return the following
        expression:

        ::

            return self.none(node, inspect.currentframe().f_lineno)

        By setting the verbosity (see next Section), the user may then know
        which lines in the code returned None and which condition failed.
        If logs are fully enabled, it shows informations about matched none
        and the line deciding the matched failed.
        For example, this tells the matching failed at line 601 in ``generic_pattern.py``.
        It happens when propagating the match in the backward directions.
        The unmatched types are Mul, MatMul and below,
        it shows the matched nodes. The first one was Cast.
        And the failure happened at iteration 5.
        ``139774002356544-139774000632672`` is the pair of ids used in container ``marked``.
        ``id(node)`` is used as a unique identifiers of the nodes.

        ::

            [RotaryEmbeddingPattern.match] NONE - line: 601:__main__, op_type=Cast
                --hint--: BACKWARD: different node types
                --pattern
                Mul(pos_ids, cast) -> (mul)
                -- model
                MatMul(/_original_modu...Expand_output_0, /_original_modu...b/Cast_output_0) -> (/_original_modu...MatMul_output_0)
                iteration=5
                --marked-- #6
                Cast(/_original_modu...mb/Cos_output_0) ~ Cast(cos) [139774002356544-139774000632672]
                Cos(/_original_modu...ncat_1_output_0) ~ Cos(concattraining-transpose-0) [139774002356448-139774000632048]
                ConcatTraining(/_original_modu...nspose_output_0,/_original_modu...nspose_output_0) ~ ConcatTraining(transpose,transpose) [139774002356352-139774000631712]
                Transpose(/_original_modu...MatMul_output_0) ~ Transpose(mul) [139774002356256-139774000631184]
                Sin(/_original_modu...ncat_1_output_0) ~ Sin(concattraining-transpose-0) [139774002358512-139774000631568]
                Cast(/_original_modu...mb/Sin_output_0) ~ Cast(sin) [139774002358608-139774000632384]
                len(stacked)=0:[]

        'hints' are not added everywhere. More can easily be added with method ``_hint``.
        """
        if node and self.verbose:
            if self.verbose >= 10:
                if hasattr(self, "_debug"):
                    msg2 = self._debug_print()
                    if msg2:
                        msg2 = f"\n{textwrap.indent(msg2, '    ')}"
                else:
                    msg2 = ""
                print(
                    f"[{self.__class__.__name__}.match] NONE - line: {lineno}:"
                    f"{os.path.split(self.__class__.__module__)[-1]}, "
                    f"op_type={node.op_type}{msg}{msg2}"
                )

    @classmethod
    def match_pattern(
        cls,
        g: ModelWithGraphStructure,
        *args: str,
        **kwargs: typing.Any,
    ) -> list[ir.Node] | None:
        """Builds the pattern to match."""
        raise NotImplementedError(
            f"Class {cls.__name__!r} must overwrite method match_pattern."
        )

    @classmethod
    def _build_pattern(
        cls, g: ModelWithGraphStructure, fct: typing.Callable
    ) -> BuilderWithGraphStructure:
        kwargs = {}
        args = []

        # There should be a better way.
        sig = inspect.signature(fct)
        for i, p in enumerate(sig.parameters.values()):
            if i == 0:
                continue
            if p.default is not inspect._empty:
                # an attribute
                kwargs[p.name] = p.default
            else:
                args.append(p.name)

        assert len(kwargs) == 0, f"Attributes are not supported yet but kwargs={kwargs}"

        g2 = g.make_opset()
        for name in args:
            g2.make_input(name)
        outputs = fct(g2, *args, **kwargs)
        if isinstance(outputs, ir.Value):
            g2.make_output(outputs.name)
        elif isinstance(outputs, str):
            g2.make_output(outputs)
        else:
            for output in outputs:
                if isinstance(output, ir.Value):
                    g2.make_output(output.name)
                elif isinstance(output, str):
                    g2.make_output(output)
        g2._build()
        return g2

    def _get_match_pattern(self, g: ModelWithGraphStructure) -> BuilderWithGraphStructure:
        cache_key = 0, tuple(sorted(g.opsets.items()))
        if cache_key in self._cache:
            return self._cache[cache_key]

        pat = self._build_pattern(g, self.match_pattern)
        self._cache[cache_key] = pat
        return pat

    def _get_apply_pattern(self, g: ModelWithGraphStructure) -> BuilderWithGraphStructure:
        cache_key = 1, tuple(sorted(g.opsets.items()))
        if cache_key in self._cache:
            return self._cache[cache_key]

        pat = self._build_pattern(g, self.apply_pattern)
        self._cache[cache_key] = pat
        return pat

    def display_pattern(self, g: ModelWithGraphStructure, fct: typing.Callable) -> str:
        """Shows the pattern to match or to apply."""
        pat = self._build_pattern(g, fct)
        rows = []
        rows.append(
            f"{fct.__name__}({', '.join(pat.input_names)}) -> {', '.join(pat.output_names)}"
        )
        for node in pat.nodes:
            rows.append(
                f"{node.op_type}({', '.join([input.name for input in node.inputs])}) -> "
                f"{', '.join([output.name for output in node.outputs])}"
            )
        return "\n".join(rows)

    def print_match(self, n1: ir.Node, n2: ir.Node) -> str:
        n1_input_names = [input.name for input in n1.inputs]
        n2_input_names = [input.name for input in n2.inputs]

        s1 = f"{n1.op_type}({','.join(n1_input_names)})"
        s2 = f"{n2.op_type}({','.join(n2_input_names)})"
        return f"match {s1} with {s2} (pattern)"

    def _debug_print(self) -> str:
        if not hasattr(self, "_debug"):
            return ""

        def _s(s: str) -> str:
            if len(s) <= 30:
                return s
            return f"{s[:15]}...{s[-15:]}"

        def _p(n: ir.Node, full: bool = False) -> str:
            n_input_names = [input.name for input in n.inputs]
            n_output_names = [output.name for output in n.outputs]

            if isinstance(n, (ir.Node, onnx.NodeProto)):
                if full:
                    return (
                        f"{n.op_type}({', '.join(map(_s, n_input_names))}) "
                        f"-> ({', '.join(map(_s, n_output_names))})"
                    )
                return f"{n.op_type}({','.join(map(_s, n_input_names))})"
            return str(n)

        rows = []
        for k, v in sorted(self._debug.items()):
            if k == "stacked":
                rows.append(f"len({k})={len(v)}:{v}")
                continue
            if k == "iteration":
                rows.append(f"{k}={v}")
                continue
            if k == "marked":
                rows.append(f"--marked-- #{len(v)}")
                for i, tu in v.items():
                    rows.append(f"  {_p(tu[0])} ~ {_p(tu[1])} [{id(tu[0])}-{i}]")
                continue
            if k == "hint":
                rows.append(f"--hint--: {v[0]}")
                for i in v[1:]:
                    if isinstance(i, ir.Node):
                        rows.append("  " + _p(i, full=True))
                continue
            if k in {"node", "pattern", "pattern_node", "pattern_nodes"}:
                continue
            rows.append(f"-- not shown {k}")

        return "\n".join(rows)

    def _hint(self, *args: typing.Any) -> None:
        """Add debugging information to help users."""
        self._debug["hint"] = args

    def _match_backward(
        self,
        g: ModelWithGraphStructure,
        node: ir.Node,
        pat: ModelWithGraphStructure,
        marked: dict[int, tuple[ir.Node, ir.Node]],
        stacked: list[int],
        n: ir.Node,
        pn: ir.Node,
    ) -> int | None:
        """
        Matches backward.

        :param g: graph
        :param node: root node (the node the matched begain with,
            used only for debugging)
        :param pat: pattern
        :param marked: nodes of the pattern marked as already matched
        :param stacked: next node to look into
        :param n: node coming from the graph
        :param pn: node coming from the pattern
        :return: number of matched nodes, None or False to indicate a failed match
        """
        res = 0

        # predecessors
        if len(n.inputs) != len(pn.inputs):
            # not the same number of inputs
            self._hint(
                "BACKWARD: not the same number of inputs",
                "-- pattern",
                pn,
                "-- model",
                n,
            )
            return self.none(node, inspect.currentframe().f_lineno)
        for i, pi in zip(n.inputs, pn.inputs):
            i = i.name
            pi = pi.name
            ppred = pat.node_before(pi)
            if ppred is None:
                # ppred is None means the pattern ends here.
                continue
            pred = g.node_before(i)
            if pred is None:
                # No node in the graph.
                return self.none(node, inspect.currentframe().f_lineno)
            if pred.op_type != ppred.op_type:
                self._hint(
                    "BACKWARD: different node types",
                    "--pattern",
                    ppred,
                    "-- model",
                    pred,
                )
                return self.none(node, inspect.currentframe().f_lineno)
            # matching backward
            key = id(ppred)
            if key not in marked:
                if self.verbose >= 10:
                    print(f"[GenericPattern._match_backward] {self.print_match(pred, ppred)}")
                marked[key] = pred, ppred
                stacked.append(key)
                res += 1
        if self.verbose > 5 and res > 0:
            print(f"[GenericPattern._match_backward] add {res} nodes")
        return res

    def _match_forward(
        self,
        g: ModelWithGraphStructure,
        node: ir.Node,
        pat: ModelWithGraphStructure,
        marked: dict[int, tuple[ir.Node, ir.Node]],
        stacked: list[int],
        n: ir.Node,
        pn: ir.Node,
    ) -> int | None:
        """
        Matches forward.

        :param g: graph
        :param node: root node (the node the matched begain with,
            used only for debugging)
        :param pat: pattern
        :param marked: nodes of the pattern marked as already matched
        :param stacked: next node to look into
        :param n: node coming from the graph
        :param ns: node coming from the pattern
        :return: number of matched nodes to continue, None or False to indicate a failed match
        """
        res = 0

        # successors
        if len(n.outputs) != len(pn.outputs):
            # not the same number of outputs
            self._hint(
                "FORWARD: not the same number of output_names",
                "-- pattern",
                pn,
                "-- model",
                n,
            )
            return self.none(node, inspect.currentframe().f_lineno)

        for o, op in zip(n.outputs, pn.outputs):
            o = o.name
            op = op.name
            ns = g.next_nodes(o)
            pns = pat.next_nodes(op)
            if len(pns) == 0:
                # The pattern has no node forward, the matching stops.
                continue
            if len(ns) < len(pns):
                # Not enough node in the graph to match the pattern,
                # the result is known.
                return self.none(node, inspect.currentframe().f_lineno)

            # Here comes the fun part, there is the same number of successors or more
            # nodes in the graph to match with the pattern.
            # And we have to handle the nodes already marked as found.
            # Hopefully, there is only one option.

            if len(ns) == len(pns) == 1:
                # Let's deal with the simple case
                if ns[0].op_type != pns[0].op_type:
                    return self.none(node, inspect.currentframe().f_lineno)

                key = id(pns[0])
                if key not in marked:
                    if self.verbose >= 10:
                        print(
                            f"[GenericPattern._match_forward]{self.print_match(ns[0], pns[0])}"
                        )
                    marked[key] = ns[0], pns[0]
                    stacked.append(key)
                    res += 1
                continue

            # Let's remove the nodes already marked.
            p_marked = [_ for _ in pns if id(_) not in marked]
            id_marked = [id(marked[id(_)][0]) for _ in pns if id(_) in marked]
            assert len(id_marked) + len(p_marked) == len(pns), (
                f"Unexpected, id_marked={id_marked}, "
                f"id_p_marked={set(map(id, p_marked))}, "
                f"pns_ids={set(map(id, pns))}, "
                f"ns_ids={set(map(id, ns))}, o={o!r}, op={op!r}, "
                f"n.op_type={n.op_type!r}, "
                f"n.output={n.output}, np.output={pn.output}, "
                f"ns_types={ {_.op_type for _ in ns} }, "
                f"pns_types={ {_.op_type for _ in pns} }"
            )
            free = [_ for _ in ns if id(_) not in id_marked]
            if len(p_marked) == 0:
                # Everything is already marked.
                continue
            if len(free) < len(p_marked):
                # Not enough successors to match the remaining patterns.
                return self.none(node, inspect.currentframe().f_lineno)
            if len(p_marked) == len(free) == 1:
                # Only one option again.
                if p_marked[0].op_type != free[0].op_type:
                    return self.none(node, inspect.currentframe().f_lineno)

                key = id(p_marked[0])
                if key not in marked:
                    if self.verbose >= 10:
                        print(
                            f"[GenericPattern._match_forward] {self.print_match(free[0], p_marked[0])}"
                        )
                    marked[key] = free[0], p_marked[0]
                    stacked.append(key)
                    res += 1
                continue

            # And now another fun part, let's try to handle the case when
            # there is only one option, matching on node type only returns one
            # option.
            expected_op_type = [_.op_type for _ in p_marked]
            got_op_type = [_.op_type for _ in free]

            ec = collections.Counter(expected_op_type)
            gc = collections.Counter(got_op_type)
            if len(ec) != len(gc) or set(ec) != set(gc):
                # unique operator types is different.
                self._hint(
                    "FORWARD: unique operator types are different",
                    "-- pattern",
                    ec,
                    pn,
                    "-- model",
                    gc,
                    n,
                    "-- model-marked",
                    id_marked,
                )
                return self.none(node, inspect.currentframe().f_lineno)
            for k, v in ec.items():
                if gc[k] < v:
                    # Not enough types to match.
                    return self.none(node, inspect.currentframe().f_lineno)

            # At this stage, we know matching the types is possible.
            # We first mark whatever is possible.
            ptype_to_node = {_.op_type: _ for _ in p_marked}
            gtype_to_node = {_.op_type: _ for _ in got_op_type}
            missing = []
            for k, v in ec.items():
                if gc[k] == v == 1:
                    key = id(ptype_to_node[k])
                    if key not in marked:
                        if self.verbose >= 10:
                            print(
                                f"[GenericPattern._match_forward] match "
                                f"{self.print_match(gtype_to_node[k], ptype_to_node[k])}"
                            )
                        marked[key] = gtype_to_node[k], ptype_to_node[k]
                        stacked.append(key)
                        res += 1
                else:
                    missing.append(k)

            if not missing:
                continue

            # At this stage, there are mutiple options for matching. We can:
            # 1. make assumptions and continue
            # 2. mark the node as incomplete matching, we could end up stuck anyway.
            raise AssertionError(
                f"There are more than one option, this will be implemented later, "
                f"ec={ec}, gc={gc}"
            )
        if self.verbose > 5 and res > 0:
            print(f"[GenericPattern._match_forward] add {res} nodes")
        return res

    def match(
        self,
        g: ModelWithGraphStructure,
        node: ir.Node,
    ) -> list[ir.Node] | None:
        self._debug = {}

        pat = self._get_match_pattern(g)

        # Let's match the last node.
        # Then we need to match successors and predecessors.
        p_node = pat.nodes[-1]  # the last one
        if node.op_type != p_node.op_type:
            # The last node does not have the same type.
            return self.none()

        check_ids = {id(n) for n in pat.nodes}
        if self.verbose > 5:
            print(
                f"[GenericPattern.match] starts with "
                f"{node.op_type}({', '.join([input.name for input in node.inputs])})"
            )
            if self.verbose >= 10:
                print("[GenericPattern.match] match pattern")
                print(textwrap.indent(self.display_pattern(g, self.match_pattern), "    "))

        marked = {id(p_node): (node, p_node)}
        stacked = [id(p_node)]
        iteration = 0

        if self.verbose > 5:
            self._debug = dict(
                pattern=pat,
                marked=marked,
                stacked=stacked,
                iteration=iteration,
                node=node,
                pattern_node=p_node,
                pattern_nodes=pat.nodes,
            )

        max_iter = len(pat.nodes) * 2
        while stacked and iteration < max_iter:
            assert all(id(b[1]) in check_ids for b in marked.values()), (
                f"At least one id is not part of the pattern ids={check_ids}, "
                f"marked={ {id(b[1]) for b in marked.values()} }"
            )

            iteration += 1
            if self.verbose > 5:
                print(
                    f"[GenericPattern.match] iteration={iteration} "
                    f"n_marked={len(marked)}, n_stacked={len(stacked)}, "
                    f"marked_types={collections.Counter(_[1].op_type for _ in marked.values())}"
                )
            idn = stacked.pop()
            n, pn = marked[idn]

            res = self._match_backward(g, node, pat, marked, stacked, n, pn)
            if res is None:
                if self.verbose > 5:
                    print("[GenericPattern.match] done. backward failed.")
                return res

            assert all(id(b[1]) in check_ids for b in marked.values()), (
                f"At least one id is not part of the pattern ids={check_ids}, "
                f"marked={ {id(b[1]) for b in marked.values()} }"
            )

            res = self._match_forward(g, node, pat, marked, stacked, n, pn)
            if res is None:
                if self.verbose > 5:
                    print("[GenericPattern.match] done. forward failed.")
                return res

            assert all(id(b[1]) in check_ids for b in marked.values()), (
                f"At least one id is not part of the pattern ids={check_ids}, "
                f"marked={ {id(b[1]) for b in marked.values()} }"
            )

            if self.verbose > 5:
                self._debug["iteration"] = iteration

        if iteration >= max_iter and stacked:
            self._hint("reached {iteration}>={max_iter} iterations")
            return self.none(node, inspect.currentframe().f_lineno)

        if self.verbose > 5:
            print(f"[GenericPattern.match] done. {len(marked)} marked nodes")

        # At this point, the pattern is matched but let's make sure.
        assert len(marked) == len(pat.nodes), (
            f"Number of marked nodes is different, {len(marked)} marked nodes, "
            f"and {len(pat.nodes)} nodes in the pattern, marked is {marked}"
        )
        assert len(stacked) == 0, f"There are still {len(stacked)} nodes to explore."

        # We order the matched nodes in the same order than the pattern
        # to let next functions to be able to build the matching again.
        matched_nodes = [marked[id(n)][0] for i, n in enumerate(pat.nodes)]
        return matched_nodes

    @classmethod
    def apply_pattern(
        cls,
        g: ModelWithGraphStructure,
        *args: typing.Any,
        **kwargs: typing.Any,
    ) -> list[ir.Node]:
        """Applies the replacement."""
        raise NotImplementedError(
            f"Class {cls.__name__!r} must overwrite method 'apply_pattern'."
        )

    def apply(
        self,
        g: ModelWithGraphStructure,
        *nodes: typing.Sequence[ir.Node],
    ) -> list[ir.Node]:
        assert all(isinstance(n, ir.Node) for n in nodes)
        pat = self._build_pattern(g, self.match_pattern)
        assert len(nodes) == len(pat.nodes), (
            f"Mismatch matched nodes pattern has {len(pat.nodes)} != {len(nodes)} = "
            f"the number of matched nodes"
        )
        new_pat = self._build_pattern(g, self.apply_pattern)
        assert len(new_pat.input_names) == len(pat.input_names), (
            f"Not the same number of inputs, matched inputs={len(new_pat.input_names)}, "
            f"got {len(pat.input_names)} in the applied pattern."
        )

        assert len(new_pat.output_names) == len(pat.output_names), (
            f"Not the same number of outputs, matched outputs={pat.output_names}, "
            f"got {new_pat.output_names} in the applied pattern."
        )
        assert all(isinstance(n, ir.Node) for n in pat.nodes)

        if g.verbose > 5:
            print(
                f"[GenericPattern.apply] replace {len(nodes)} nodes, "
                f"applied {self.display_pattern(g, self.apply_pattern)}"
            )

        matched_pattern_to_applied_pattern = {}
        for i, j in zip(pat.input_names, new_pat.input_names):
            matched_pattern_to_applied_pattern[i] = j
        for i, j in zip(pat.output_names, new_pat.output_names):
            matched_pattern_to_applied_pattern[i] = j

        matched_pattern_to_graph_name: dict = {}
        input_names = set(pat.input_names)
        output_names = set(pat.output_names)

        matched_pairs = list(zip(nodes, pat.nodes))
        for gn, pn in matched_pairs:
            gn_input_names = [i.name for i in gn.inputs]
            pn_input_names = [i.name for i in pn.inputs]
            assert (
                gn.op_type == pn.op_type
            ), f"Unexpected type mismatch {gn.op_type!r} != {pn.op_type!r}"
            assert len(gn_input_names) == len(
                pn_input_names
            ), f"Unexpected number of inputs for type {gn.op_type}"
            for a, b in zip(gn_input_names, pn_input_names):
                if b not in input_names or b == "":
                    # optional input or not an interesting input
                    continue
                if b in matched_pattern_to_graph_name:
                    assert matched_pattern_to_graph_name[b] == a, (
                        f"Ambiguities, pattern name {b!r} means "
                        f"{a!r} or {matched_pattern_to_graph_name[b]}"
                    )
                else:
                    matched_pattern_to_graph_name[b] = a

            gn_output_names = [o.name for o in gn.outputs]
            pn_output_names = [o.name for o in pn.outputs]

            assert len(gn_output_names) == len(
                pn_output_names
            ), f"Unexpected number of outputs for type {gn.op_type}"
            for a, b in zip(gn_output_names, pn_output_names):
                if b not in output_names or b == "":
                    # Only final outputs are interesting.
                    continue
                assert a != "", f"{a!r} cannot be optional"
                if b in matched_pattern_to_graph_name:
                    assert matched_pattern_to_graph_name[b] == a, (
                        f"Ambiguities, pattern name {b!r} means "
                        f"{a!r} or {matched_pattern_to_graph_name[b]}"
                    )
                else:
                    matched_pattern_to_graph_name[b] = a

        # TODO: handle initializers here
        # for name, init in pattern.initializers.items():
        #   # We add them to the graph, they will be removed if unused.
        #   new_name = g.make_initializer(name, init)
        #   replacements[new_name] = name

        replacements = {}
        for k, v in matched_pattern_to_graph_name.items():
            replacements[matched_pattern_to_applied_pattern[k]] = v
        # Creation of the new node.
        new_nodes = []
        for node in new_pat.nodes:
            new_inputs = []
            for i in node.inputs:
                i = i.name
                assert i in replacements, f"Unable to find {i!r} in {replacements}"
                ni = replacements[i]
                new_inputs.append(ni)
            new_outputs = []
            for o in node.outputs:
                o = o.name
                if o in replacements:
                    new_outputs.append(replacements[o])
                else:
                    # We give it a new name.
                    n = g.unique_name(o)
                    replacements[o] = n
                    new_outputs.append(n)
            # TODO: Add a test for attributes.
            new_node = g.make_node(
                node.op_type,
                new_inputs,
                new_outputs,
                attributes=node.attributes,
                domain=node.domain,
            )
            new_nodes.append(new_node)

        if g.verbose > 5:
            print(f"[GenericPattern.apply] done with {len(new_nodes)} nodes")

        return new_nodes

    def make_rule(self) -> orp.RewriteRule:
        """Creates the corresponding rule for this pattern."""
        return GenericRewriteRule(self)


class OnnxGenericPattern(GenericPattern):
    """An instance of GenericPattern taking onnx model.

    It defines the matching pattern and its replacement.

    :param match_proto: the onnx function defining the matching pattern
    :param apply_proto: the onnx function defining the new pattern
    :param validate_mapping: the function used to validate a pattern
    :param verbose: in [0, 10], increase the verbosity to understand why a pattern
        does not match
    """

    def __init__(
        self,
        match_proto: onnx.FunctionProto,
        apply_proto: onnx.FunctionProto,
        validate_mapping: typing.Callable,
        verbose: int = 0,
    ):
        super().__init__(verbose=verbose)
        self.match_proto = match_proto
        self._validate_mapping = validate_mapping
        self.apply_proto = apply_proto
        self._cache = {}

    def validate_mapping(
        self, g: ir.Model, deleted_nodes: list[ir.Node], added_nodes: list[ir.Node]
    ) -> bool:
        """Evaluates the consistency of the replacements."""
        return self._validate_mapping(g, deleted_nodes, added_nodes)

    def _build_pattern(
        self, g: ModelWithGraphStructure, fct: typing.Callable
    ) -> BuilderWithGraphStructure:
        if fct == self.match_pattern:
            key = id(g), "match"
            if key in self._cache:
                return self._cache[key]
            onx = self.match_proto
        elif fct == self.apply_pattern:
            key = id(g), "apply"
            if key in self._cache:
                return self._cache[key]
            onx = self.apply_proto
        else:
            raise AssertionError(
                f"Function {fct} is not {self.match_pattern} or {self.apply_pattern}."
            )

        g2 = g.make_opset()
        for name in onx.input:
            g2.make_input(name)
        for node in onx.node:
            g2.make_node_with_proto(node)
        for name in onx.output:
            g2.make_output(name)
        g2._build()
        self._cache[key] = g2
        return g2


def make_pattern_rule(
    match_pattern: typing.Callable,
    apply_pattern: typing.Callable,
    validate_mapping: typing.Callable | None = None,
    verbose: int = 0,
    opsets: dict[str, onnxscript.values.Opset] | None = None,
) -> orp.RewriteRule:
    """
    Creates a rewriting rule.

    :param match_pattern: a function interpreted by onnx-script
        and converted into an onnx model, this model defines the
        nodes to be replaced
    :param apply_pattern: a function interpreted by onnx-script and
        converted into an onnx model, this model defines the new nodes
        replacing the matched nodes
    :param validate_mapping: a function validating the matching once
        it has happened, it is not valid, the pattern is not applied,
        if not specified, the function always return True
    :param opsets: opset to consider when converting the function into ONNX,
        if not specified, it is opset 18 for the main opset, and opset 1
        for domain com.microsoft.
    :return: the rewriting rule
    """
    import onnxscript

    if opsets is None:
        opsets = dict(
            op=onnxscript.opset18, msft_op=onnxscript.values.Opset("com.microsoft", 1)
        )

    if verbose > 5:
        print(f"[make_pattern_rule] Converting {match_pattern} into ONNX.")
    match = onnxscript.script(**opsets)(match_pattern).to_function_proto()
    if verbose > 5:
        print("[make_pattern_rule] done.")
        print(f"[make_pattern_rule] Converting {apply_pattern} into ONNX.")
    apply = onnxscript.script(**opsets)(apply_pattern).to_function_proto()
    if verbose > 5:
        print("[make_pattern_rule] done.")

    pat = OnnxGenericPattern(
        match,
        apply,
        validate_mapping or (lambda *_, **__: True),
        verbose=verbose,
    )
    return pat.make_rule()<|MERGE_RESOLUTION|>--- conflicted
+++ resolved
@@ -8,11 +8,7 @@
 
 import onnx
 
-<<<<<<< HEAD
-=======
 import onnxscript
-import onnxscript._legacy_ir as oir
->>>>>>> 399ab605
 import onnxscript.rewriter.pattern as orp
 from onnxscript import ir
 from onnxscript.ir import _ir_utils_temp, serde
