--- conflicted
+++ resolved
@@ -662,27 +662,10 @@
             fn_ir.debug_print()
             self.this_module[stmt.name] = fn_ir
             return fn_ir
-<<<<<<< HEAD
-
-        if isinstance(stmt, ast.Import):
-            for alias in stmt.names:
-                self.do_import(alias)
-        elif isinstance(stmt, ast.ImportFrom):
-            fail_if(stmt.module is None, "Import: module unspecified.")
-            fail_if(stmt.module not in self.known_modules,
-                    f"Import: unsupported module '{stmt.module}' in "
-                    f"{list(sorted(self.known_modules))}")
-            module = self.known_modules[stmt.module]
-            for alias in stmt.names:
-                asname = alias.asname if alias.asname else alias.name
-                self.globals[asname] = getattr(module, alias.name)
-        elif isinstance(stmt, ast.If):
+        if isinstance(stmt, ast.If):
             # Skips it.
             return None
-=======
->>>>>>> d757f447
-        else:
-            raise ValueError(f"Unsupported top-level statement type: {type(stmt).__name__}.")
+        raise ValueError(f"Unsupported top-level statement type: {type(stmt).__name__}.")
 
 
 def convert(script):
