# SPDX-License-Identifier: Apache-2.0

import os
import inspect
import ast
import logging
import onnx
import onnx.helper as helper
from . import onnx_types as types
from .irbuilder import IRBuilder
from . import analysis as analysis
from . import type_annotation as ta
from . import values as values
from .values import (
    ConstValue, AttrRef, Dynamic, Op, OpFunction, DynamicKind,
    DebugInfo, opset15 as default_opset, CustomOpset)


logger = logging.getLogger("onnx-script")


# Python-to-IR converter:


def not_allowed(construct):
    return construct + "not supported."


class TranslationError(Exception):
    def __init__(self, *args: object) -> None:
        super().__init__(*args)


def warn(msg):
    logger.warning(msg)


def fail(msg):
    raise TranslationError(msg)


def fail_if(cond, msg):
    if cond:
        raise TranslationError(msg)


def ignore(cond, msg):
    if cond:
        warn(msg)

# Utility to convert a python value to TensorProto:


def pyvalue_to_tensor(tensor_name: str, pyvalue):
    if isinstance(pyvalue, bool):
        return helper.make_tensor(tensor_name, onnx.TensorProto.BOOL, [], [int(pyvalue)])
    if isinstance(pyvalue, int):
        return helper.make_tensor(tensor_name, onnx.TensorProto.INT64, [], [pyvalue])
    if isinstance(pyvalue, float):
        return helper.make_tensor(tensor_name, onnx.TensorProto.FLOAT, [], [pyvalue])
    # TODO: str, sequences of values
    fail("Unimplemented")


# map from python operators to ONNX ops
primop_map = {
    ast.Add: "Add",
    ast.Sub: "Sub",
    ast.Mult: "Mul",
    ast.Div: "Div",
    ast.USub: "Neg",
    ast.Lt: "Less",
    ast.Gt: "Greater",
    ast.LtE: "LessOrEqual",
    ast.GtE: "GreaterOrEqual",
    ast.MatMult: "MatMul",
    ast.Mod: "Mod",
    ast.Pow: "Pow"
}


def _known_modules():
    import onnxscript
    import onnxscript.onnx_types
    return {
        'onnxscript': onnxscript,
        'onnxscript.onnx_types': onnxscript.onnx_types,
        'onnxscript.onnx.opset15': values.opset15
    }


class Converter:
    """
    Main class to translate python code into ONNX operators.

    :param ir_builder: convert AST node into ONNX structures,
        if None, class :class:`onnxscript.irbuilder.IRBuilder` is used

    The class uses logger `onnx-script`. Logging can be enabled with the following code:

    ::

        import logging
        logging.basicConfig(level=logging.DEBUG)

    Or if you need to enable only the logger used by this module:

    ::

        import logging
        logger = logging.getLogger('onnx-script')
        logger.setLevel(logging.DEBUG)
        console = logging.StreamHandler()
        logger.addHandler(console)
    """

    def __init__(self, ir_builder=None):
        self.ir_builder = ir_builder or IRBuilder()
        self.known_modules = _known_modules()
        self.globals = {"int": int, "float": float,
                        "str": str, "oxs": values.opset15,
                        "msdomain": values.msdomain1}  # 'os' : onnxscript
        self.pure_modules = ["onnxscript"]
        self.default_type = types.FLOAT[...]
        self.this_module = CustomOpset('this', 1)

    def init_function_translation(self):
        """Initialize self for translating a new function."""
        self.outer = []
        self.current_fn = None
        self.nextvar = 0
        self.used_vars = set()
        self.locals = [{}]

    def enter_scope(self, name):
        self.outer.insert(0, self.current_fn)
        self.current_fn = self.ir_builder.new_function(name)
        self.locals.insert(0, {})
        logger.debug("Converter:enter_scope:%d", len(self.locals))

    def exit_scope(self):
        logger.debug("Converter:exit_scope:%d", len(self.locals))
        graph = self.current_fn
        self.current_fn = self.outer[0]
        self.outer.pop(0)
        self.locals.pop(0)
        return graph

    def current_scope(self):
        return self.locals[0]

    def bind(self, name, val):
        logger.debug("Converter:bind:%s", name)
        self.locals[0][name] = val

    def lookup(self, name, info, raise_exception=True):
        for scope in self.locals:
            if name in scope:
                return scope[name]
        if name in self.globals:
            return self.globals[name]
        if raise_exception:
            raise ValueError(info.msg(f"Unbound name: {name}."))
        return None

    def generate_unique_name(self, candidate="tmp"):
        r = candidate
        while r in self.used_vars:
            r = candidate + "_" + str(self.nextvar)
            self.nextvar = self.nextvar + 1
        self.used_vars.add(r)
        return r

    def to_onnx_attr_ref(self, val: AttrRef):
        pytype = val.typeinfo
        attrname = "value_float" if (pytype is float) else (
            "value_int" if (pytype is int) else "value_string")
        return self.ir_builder.attr_ref(attrname, val.value, pytype)

    def to_onnx_var(self, val, target=None):
        if isinstance(val, AttrRef):
            # promote attribute to value
            result = self.generate_unique_name(target if target else "tmp")
            attr = self.to_onnx_attr_ref(val)
            self.emit([result], Op(default_opset, "Constant"), [], [attr])
            return result
        if isinstance(val, ConstValue) and isinstance(val.value, float):  # TODO
            result = self.generate_unique_name(target if target else "tmp")
            return self.emit_const(val.value, result)
        if isinstance(val, Dynamic):
            return val.value
        fail("Cannot convert to onnx variable")

    def py_var_to_onnx_var(self, py_var, info):
        return self.to_onnx_var(self.lookup(py_var, info))

    def emit_docstring(self, docstring):
        self.ir_builder.add_docstring(self.current_fn, docstring)

    def emit(self, outputs, callee, inputs, attrs):
        self.ir_builder.add_stmt(
            self.current_fn, outputs, callee.opset,
            callee.opname, inputs, attrs)

    def emit_loop(self, outputs, callee, inputs, attrs, info):
        def rename(x):
            r = self.generate_unique_name(x)
            self.bind(x, Dynamic(r, DynamicKind.Output, info))
            return r

        # [ self.to_onnx_var(self.lookup(pvar)) for pvar in inputs ]
        onnx_inputs = inputs
        onnx_outputs = [rename(x) for x in outputs]
        self.emit(onnx_outputs, Op(default_opset, callee), onnx_inputs, attrs)

    def emit_const(self, pyvalue, suggested_name):
        ovar = self.generate_unique_name(suggested_name)
        tensor = pyvalue_to_tensor(ovar, pyvalue)
        attr = self.ir_builder.attr("value", tensor)
        self.emit([ovar], Op(default_opset, "Constant"), [], [attr])
        return ovar

    def is_pure_module(self, m):
        return (m in self.pure_modules)

    def is_constant_expr(self, node):
        if isinstance(node, ast.Name):
            val = self.lookup(node.id, DebugInfo(node))
            return isinstance(val, ConstValue) and self.is_pure_module(val.value)
        if isinstance(node, (ast.Call, ast.BinOp, ast.UnaryOp, ast.Compare,
                             ast.Num, ast.Str, ast.Attribute)):
            return all([self.is_constant_expr(c) for c in ast.iter_child_nodes(node)])
        return False

    def eval_constant_expr(self, node):
        # TODO: assert (self.is_constant_expr(node))
        locals = {}  # TODO
        return (eval(compile(ast.Expression(node), filename="<ast>", mode="eval"),
                self.globals, locals))

    def eval_attr(self, node):
        if isinstance(node, ast.Num):
            return node.n
        if isinstance(node, ast.Str):
            return node.s
        if isinstance(node, ast.NameConstant):
            if not isinstance(node.value, bool):
                raise ValueError(f"Unsupported NameConstant attribute: {node.value}.")
            return 1 if node.value else 0
        if isinstance(node, ast.List):
            return [self.eval_attr(x) for x in node.elts]
        if isinstance(node, (ast.Call, ast.Attribute)):
            return self.eval_constant_expr(node)
        raise ValueError(f"Unsupported attribute type: {type(node).__name__}.")

    def translate_attr(self, attr_name, node):
        if isinstance(node, ast.Name):
            val = self.lookup(node.id, DebugInfo(node))
            if (isinstance(val, AttrRef)):
                return self.to_onnx_attr_ref(val)
            else:
                # TODO: lookup value; if func.def., compile it to Graph; if a
                # constant; etc.
                fail("Unimplemented attribute construct")
        return self.ir_builder.attr(attr_name, self.eval_attr(node))

    def translate_docstring(self, node):
        return self.emit_docstring(node.value.value)

    # Expression-translation generates "IR statements/nodes" that compute the value of
    # the expression into a target-variable, and returns the variable that is
    # assigned this value.
    def translate_expr(self, node, target="tmp"):
        if isinstance(node, ast.Call):
            r = self.translate_call_expr(node)
        elif isinstance(node, ast.BinOp):
            r = self.translate_bin_op_expr(node)
        elif isinstance(node, ast.UnaryOp):
            r = self.translate_unary_op_expr(node)
        elif isinstance(node, ast.Compare):
            r = self.translate_compare_expr(node)
        elif isinstance(node, ast.Name):
            r = self.translate_name_expr(node)
        elif isinstance(node, ast.Num):
            r = self.emit_const(node.n, target)
        elif isinstance(node, ast.NameConstant):
            r = self.emit_const(node.value, target)
        else:
            raise ValueError(f"Unsupported expression type: {type(node).__name__}.")
        if isinstance(r, tuple):
            if isinstance(target, str):
                result = self.generate_unique_name(target)
                callee, args, attrs = r
                self.emit([result], callee, args, attrs)
                return result
            assert isinstance(target, list)
            results = [self.generate_unique_name(x) for x in target]
            callee, args, attrs = r
            self.emit(results, callee, args, attrs)
            return results
        return r

    def translate_call_expr(self, node):
        # TODO: for now, we map named arguments to attributes, and positional
        # arguments to inputs.
        callee = self.translate_callee_expr(node.func)
        args = [self.translate_expr(x) for x in node.args]
        attrs = [self.translate_attr(x.arg, x.value) for x in node.keywords]
        return callee, args, attrs

    def translate_bin_op_expr(self, node):
        op = type(node.op)
        assert op in primop_map
        opname = primop_map[op]
        left = self.translate_expr(node.left)
        right = self.translate_expr(node.right)
        return Op(default_opset, opname), [left, right], []

    def translate_unary_op_expr(self, node):
        op = type(node.op)
        assert op in primop_map
        opname = primop_map[op]
        operand = self.translate_expr(node.operand)
        return Op(default_opset, opname), [operand], []

    def translate_compare_expr(self, node):
        # TODO: handle multiple comparisons in one expression
        assert len(node.ops) == 1
        assert len(node.comparators) == 1
        op = type(node.ops[0])
        assert op in primop_map
        opname = primop_map[op]
        left = self.translate_expr(node.left)
        right = self.translate_expr(node.comparators[0])
        return Op(default_opset, opname), [left, right], []

    def translate_name_expr(self, node):
        return self.py_var_to_onnx_var(node.id, DebugInfo(node))

    def translate_opset_expr(self, node) -> values.Opset:
        """Return an Opset"""
        if isinstance(node, ast.Name):
            try:
                val = self.lookup(node.id, DebugInfo(node))
                if isinstance(val, ConstValue):  # TODO
                    val = val.value
                if isinstance(val, values.Opset):
                    return val
                fail(f"{node.id} has value of type {type(node.id)} and used as opset.")
            except BaseException:
                warn(f"Unknown opset name {node.id}.")
                return values.Opset(node.id, 1)
        elif isinstance(node, ast.Attribute):
            fail("Nested module unimplemented")  # TODO
        else:
            fail("Invalid opset expression.")

    def translate_callee_expr(self, node) -> values.Op:
        """Return an Op"""
        if isinstance(node, ast.Attribute):
            module = self.translate_opset_expr(node.value)
            opname = node.attr
            if opname in module:
                return Op(module, node.attr)
            warn(f"'{opname}' is not a known op in '{str(module)}'")
            return Op(module, node.attr)
        if isinstance(node, ast.Name):
            function_name = node.id
            if function_name in self.this_module:
                # Calls a function within this module.
                opf = OpFunction(self.this_module, function_name)
                self.current_fn.append_function(opf)
                return opf
            found = self.lookup(node.id, DebugInfo(node), raise_exception=False)
            if not found:
                default_opset = values.opset15
                if node.id not in default_opset:
                    # local function
                    warn(f"Unknown function name {node.id}. The ONNX graph may not work.")
                return Op(default_opset, node.id)
        fail("Invalid callee")

    # Statement translation: A single Python statement is mapped into a
    # sequence of IR statements.

    def translate_stmt(self, node, index_of_stmt=None):
        if isinstance(node, ast.Assign):
            return self.translate_assign_stmt(node)
        if isinstance(node, ast.Return):
            return self.translate_return_stmt(node)
        if isinstance(node, ast.If):
            return self.translate_if_stmt(node)
        if isinstance(node, ast.For):
            return self.translate_for_stmt(node)
        if isinstance(node, ast.Expr):
            if (index_of_stmt == 0 and hasattr(node, 'value') and isinstance(
                    node.value.value, str)):
                return self.translate_docstring(node)
        raise ValueError(DebugInfo(node).msg(
            f"Unsupported statement type: {type(node).__name__}."))

    def translate_assign_stmt(self, stmt: ast.Assign):
        def assign(lhs, rhs):
            info = DebugInfo(lhs)
            if isinstance(lhs, ast.Name):
                lhs = lhs.id
                if self.is_constant_expr(rhs):
                    self.bind(lhs, ConstValue(self.eval_constant_expr(rhs), info))
                else:
                    t = self.translate_expr(rhs, lhs)
                    self.bind(lhs, Dynamic(t, DynamicKind.Intermediate, info))
            elif isinstance(lhs, ast.Tuple):
                def id(x):
                    assert isinstance(x, ast.Name)
                    return x.id
                ids = [id(x) for x in lhs.elts]
                onnxids = self.translate_expr(rhs, ids)
                for x, y in zip(ids, onnxids):
                    self.bind(x, Dynamic(y, DynamicKind.Intermediate))
            else:
                fail("Unsupported construct in LHS of assignment.")

        assert len(stmt.targets) == 1, "Multi-assignment not supported."
        lhs = stmt.targets[0]
        rhs = stmt.value
        if isinstance(rhs, ast.Tuple):
            assert isinstance(lhs, ast.Tuple)
            assert len(lhs.elts) == len(rhs.elts), \
                   "Expected same number of elements on lhs and rhs of assignments."
            for p, r in zip(lhs.elts, rhs.elts):
                assign(p, r)
        else:
            assign(lhs, rhs)

    def translate_return_stmt(self, stmt: ast.Return):
        def ret(exp, suffix=""):
            ovar = self.translate_expr(exp, "return_val" + suffix)
            # if hasattr(self, returntype) and self.num_outputs <
            # len(self.returntype):
            try:
                t = self.returntype[self.num_outputs]
            except Exception:
                t = self.default_type
            self.ir_builder.add_output(self.current_fn, ovar, t)
            self.num_outputs += 1
            return ovar

        val = stmt.value
        assert val is not None, "Return statement without return-value not supported."
        if (isinstance(val, ast.Tuple)):
            return [ret(exp, str(i)) for i, exp in enumerate(val.elts)]
        else:
            return ret(val)

    def translate_if_stmt(self, stmt: ast.If):
        live_defs = list(stmt.live_out.intersection(analysis.defs(stmt)))
        test = self.translate_expr(stmt.test, "cond")
        thenGraph = self.translate_block(stmt.body, "thenGraph", live_defs)
        thenAttr = self.ir_builder.attr("then_branch", thenGraph)
        elseGraph = self.translate_block(stmt.orelse, "elseGraph", live_defs)
        elseAttr = self.ir_builder.attr("else_branch", elseGraph)

        def rename(x):
            r = self.generate_unique_name(x)
            self.bind(x, Dynamic(r, DynamicKind.Intermediate, DebugInfo(stmt)))
            return r

        renamed = [rename(x) for x in live_defs]
        self.emit(renamed, Op(default_opset, "If"), [test], [thenAttr, elseAttr])

    def translate_for_stmt(self, for_stmt: ast.For):
        # loop-variable
        assert isinstance(for_stmt.target, ast.Name), \
               "For loop target must be a single variable."
        p_loop_var = for_stmt.target.id
        # iter
        iter = for_stmt.iter
        assert isinstance(iter, ast.Call), "Loop bound not a call."
        assert isinstance(iter.func, ast.Name), "Unsupported loop bound."
        assert iter.func.id == "range", "Unsupported loop bound."
        assert iter.args and len(iter.args) == 1, "Unsupported loop bound."
        assert not iter.keywords, "Unsupported loop bound."
        o_loop_bound = self.translate_expr(iter.args[0], "loop_bound")
        # analyze loop body
        exposed_uses = analysis.exposed_uses(for_stmt.body)
        vars_def_in_loop = analysis.defs(for_stmt.body)
        loop_state_vars = vars_def_in_loop.intersection(
            exposed_uses | for_stmt.live_out)
        scan_outputs = set()  # TODO
        outputs = list(loop_state_vars | scan_outputs)

        # loop-condition:
        o_true = self.emit_const(True, "true")
        # o_loop_bound = self.emit_const(3, "loop_bound")

        # build loop_body
        self.enter_scope("loop_body")
        o_loop_var = self.generate_unique_name(p_loop_var)
        self.ir_builder.add_input(self.current_fn, o_loop_var, types.INT64)
        self.bind(p_loop_var, Dynamic(o_loop_var, DynamicKind.Loop, DebugInfo(for_stmt)))
        o_cond_var = self.generate_unique_name("cond_in")
        self.ir_builder.add_input(self.current_fn, o_cond_var, types.BOOL)
        for pv in loop_state_vars:
            ov = self.generate_unique_name(pv)
            self.ir_builder.add_input(self.current_fn, ov, self.default_type)
            self.bind(pv, Dynamic(ov, DynamicKind.Loop, DebugInfo(for_stmt)))
        for s in for_stmt.body:
            self.translate_stmt(s)
        o_cond_out = self.generate_unique_name("cond_out")
        self.emit([o_cond_out], Op(default_opset, "Identity"), [o_cond_var], [])
        self.ir_builder.add_output(self.current_fn, o_cond_out, types.BOOL)
        for pv in loop_state_vars:
            ov = self.py_var_to_onnx_var(pv, DebugInfo(for_stmt))
            self.ir_builder.add_output(
                self.current_fn, ov, self.default_type)  # TODO: type
        body = self.exit_scope()

        inputs = [o_loop_bound, o_true] + \
                 [self.py_var_to_onnx_var(pv, DebugInfo(for_stmt)) for pv in loop_state_vars]
        attrs = [self.ir_builder.attr("body", body.to_graph_proto())]
        return self.emit_loop(outputs, "Loop", inputs, attrs, DebugInfo(for_stmt))

    # Translation of a statement-block to GraphProto attribute
    def translate_block(self, stmts, name, live_defs):
        self.enter_scope(name)
        for s in stmts:
            self.translate_stmt(s)
        for pvar in live_defs:
            if pvar in self.current_scope():
                pv_val = self.current_scope()[pvar]
                output = self.to_onnx_var(pv_val, pvar)
                self.ir_builder.add_output(
                    self.current_fn, output, self.default_type)  # TODO: need type!
            else:
                pv_val = None
                for scope in self.locals:  # TODO: skip current_scope
                    if pvar in scope:
                        pv_val = scope[pvar]
                        break
                if pv_val is None:
                    fail(f"Variable {pvar} is not assigned a value along a conditional "
                         f"branch, known variables: {list(sorted(self.locals))}.")
                # introduce a copy
                ovar = self.generate_unique_name(pvar)
                self.emit([ovar], Op(default_opset, "Identity"),
                          [self.to_onnx_var(pv_val, pvar)], [])
                # TODO: need type!
                self.ir_builder.add_output(self.current_fn, ovar, self.default_type)
        graph = self.exit_scope()
        return graph.to_graph_proto()

    def translate_function_def(self, fn: ast.FunctionDef):
        args = fn.args
        if args.defaults:
            warn(f"{fn.name}: Default values not yet implemented.")
        if args.vararg or args.kwonlyargs or args.kw_defaults or args.kwarg:
            warn(f"{fn.name}: Unsupported feature in function signature.")
<<<<<<< HEAD
        logger.debug("Converter:translate_function_def:%s", fn.name)
=======
        if fn.name in self.this_module:
            warn(f"{fn.name}: Already defined.")
>>>>>>> 09c35d14
        self.current_fn = self.ir_builder.new_function(fn.name)
        for x in args.args:
            if x.annotation:
                typeinfo = self.eval_constant_expr(x.annotation)
            else:
                typeinfo = self.default_type
            assert ta.is_valid(typeinfo)
            if ta.is_attr(typeinfo):
                self.ir_builder.add_attr(self.current_fn, x.arg, typeinfo)
                self.bind(x.arg, AttrRef(x.arg, typeinfo, DebugInfo(x)))
            else:
                self.ir_builder.add_input(self.current_fn, x.arg, typeinfo)
                self.bind(x.arg, Dynamic(x.arg, DynamicKind.Input, DebugInfo(x)))
        if fn.returns:
            returntype = self.eval_constant_expr(fn.returns)
            if isinstance(returntype, tuple):
                assert all([ta.is_valid(t) for t in returntype])
                self.returntype = returntype
            else:
                assert ta.is_valid(returntype)
                self.returntype = (returntype,)
        else:
            self.returntype = None
        self.num_outputs = 0
        for i, s in enumerate(fn.body):
            self.translate_stmt(s, index_of_stmt=i)
        if self.returntype is not None:
            assert self.num_outputs == len(self.returntype), \
                   "Mismatch in number of return values and types"
        return self.current_fn

    def do_import(self, alias):
        logger.debug("Importing %r as %r.", alias.name, alias.asname)
        fail_if(alias.name not in self.known_modules,
                f"Import: unsupported module {alias.name}")
        asname = alias.asname if alias.asname else alias.name
        self.globals[asname] = self.known_modules[alias.name]

    def top_level_stmt(self, stmt):
        if isinstance(stmt, ast.FunctionDef):
            self.init_function_translation()
            analysis.do_liveness_analysis(stmt)
            fn_ir = self.translate_function_def(stmt)
            fn_ir.debug_print()
            self.this_module[stmt.name] = fn_ir
            return fn_ir

        if isinstance(stmt, ast.Import):
            for alias in stmt.names:
                self.do_import(alias)
        elif isinstance(stmt, ast.ImportFrom):
            fail_if(stmt.module is None, "Import: module unspecified.")
            fail_if(stmt.module not in self.known_modules,
                    f"Import: unsupported module '{stmt.module}' in "
                    f"{list(sorted(self.known_modules))}")
            module = self.known_modules[stmt.module]
            for alias in stmt.names:
                asname = alias.asname if alias.asname else alias.name
                self.globals[asname] = getattr(module, alias.name)
        else:
            raise ValueError(f"Unsupported top-level statement type: {type(stmt).__name__}.")

    def convert_source(self, src):
        module = ast.parse(src)
        assert type(module) == ast.Module
        converted = [self.top_level_stmt(d) for d in module.body]
        return [x for x in converted if x is not None]

    def convert_file(self, filename):
        with open(filename) as f:
            src = f.read()
        return self.convert_source(src)

    def convert(self, f):
        if isinstance(f, str):
            if '\n' not in f and os.path.exists(f):
                return self.convert_file(f)
            return self.convert_source(f)
        if inspect.isfunction(f):
            src = inspect.getsource(f)
            return self.convert_source(src)
        fail("Unknown type of input to converter.")


def convert(script):
    converter = Converter()
    return converter.convert(script)<|MERGE_RESOLUTION|>--- conflicted
+++ resolved
@@ -555,12 +555,9 @@
             warn(f"{fn.name}: Default values not yet implemented.")
         if args.vararg or args.kwonlyargs or args.kw_defaults or args.kwarg:
             warn(f"{fn.name}: Unsupported feature in function signature.")
-<<<<<<< HEAD
         logger.debug("Converter:translate_function_def:%s", fn.name)
-=======
         if fn.name in self.this_module:
             warn(f"{fn.name}: Already defined.")
->>>>>>> 09c35d14
         self.current_fn = self.ir_builder.new_function(fn.name)
         for x in args.args:
             if x.annotation:
