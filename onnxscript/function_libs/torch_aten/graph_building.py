--- conflicted
+++ resolved
@@ -204,9 +204,9 @@
     def graph(self):
         return self._graph
 
-    # @property
-    # def graph_context(self):
-    #     return self._graph_context
+    @property
+    def graph_context(self):
+        return self._graph_context
 
     def add_input(self, input_name: str, input_value: torch.Tensor) -> TorchScriptTensor:
         # TODO: Take in a TorchScriptTensor?
@@ -217,15 +217,16 @@
     def register_output(
         self, outputs: Union[TorchScriptTensor, tuple[TorchScriptTensor, ...]]
     ):
-        # TODO: Unwrap TorchScriptTensors?
         if isinstance(outputs, TorchScriptTensor):
-            self._graph.registerOutput(outputs)
+            unwrapped_outputs = outputs.symbolic_value()
+            self._graph.registerOutput(unwrapped_outputs)
         else:
             for ts_output in outputs:
                 assert isinstance(
                     ts_output, TorchScriptTensor
                 ), f"ts_output must be a torch._C.Value, not {type(ts_output)}"
-                self._graph.registerOutput(ts_output)
+                unwrapped_ts_output = ts_output.symbolic_value()
+                self._graph.registerOutput(unwrapped_ts_output)
         return
 
     def _add_torchscript_op(
@@ -235,6 +236,7 @@
         onnx_attributes,
         outputs: int,
     ) -> TorchScriptTensor | tuple[TorchScriptTensor, ...]:
+        # TODO(titaiwang) why not have unwrap function
         unwrapped_inputs = [
             v.symbolic_value() if isinstance(v, TorchScriptTensor) else v for v in onnx_inputs
         ]
@@ -281,58 +283,4 @@
             onnx_function.name, onnx_inputs, onnx_attributes, outputs=1
         )
 
-<<<<<<< HEAD
-    def _eval(self, schema, inputs, attributes):
-        return self._graph.op(schema.name, *inputs, **attributes)
-
-class TorchScriptGraph:
-    def __init__(self, opset_version=16):
-        self._graph = torch._C.Graph()
-        self._graph_context = jit_utils.GraphContext(
-            graph=self._graph,
-            block=self._graph.block(),  # Pointless. Just make linter happy.
-            opset=opset_version,
-            original_node=self._graph.insertPoint(),  # Pointless. Just make linter happy.
-            params_dict={},  # Pointless. Just make linter happy.
-            env={},  # Pointless. Just make linter happy.
-        )
-
-    @property
-    def graph(self):
-        return self._graph
-
-    @property
-    def graph_context(self):
-        return self._graph_context
-
-    def add_input(self, input_name: str, input_value: torch.Tensor) -> TorchScriptTensor:
-        torch_value = self.graph.addInput(input_name)
-        torch_value.setType(torch._C.TensorType.create_from_tensor(input_value))
-        return torch_value
-
-    def register_output(self, outputs: Union[TorchScriptTensor, Tuple[TorchScriptTensor, ...]]):
-        if isinstance(outputs, TorchScriptTensor):
-            self.graph.registerOutput(outputs)
-        else:
-            for ts_output in outputs:
-                assert isinstance(
-                    ts_output, TorchScriptTensor
-                ), f"ts_output must be a torch._C.Value, not {type(ts_output)}"
-                self.graph.registerOutput(ts_output)
-
-    def op(self, opname: str, *arg, **kwargs):
-        # unwrap TorchScriptTensor
-        args = [arg.symbolic() if isinstance(arg, TorchScriptTensor) else arg for arg in args]
-
-        kwargs = {
-            k: v.symbolic() if isinstance(v, TorchScriptTensor) else v
-            for k, v in kwargs.items()
-        }
-        encoded_kwargs = _convert_kwargs_for_torchscript(kwargs)
-
-        # This is not a tuple for now. TODO: Check output
-        result = self._graph.op(opname, *args, **encoded_kwargs)
-
-=======
->>>>>>> 253026d1
         return result