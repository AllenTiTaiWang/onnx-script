"""Graph building functions for torchscript graph backend."""
from __future__ import annotations

import collections
import typing
import warnings
from typing import Any, Optional, Sequence, Union

import numpy as np
import onnx
import onnx.checker
import onnx.defs
import onnx.shape_inference
import torch
from beartype import beartype
from torch.onnx import _type_utils

import onnxscript
from onnxscript import evaluator
from onnxscript import tensor as onnxscript_tensor

__all__ = [
    "TorchScriptTensor",
    "TorchScriptGraph",
    "TorchScriptEvaluator",
]


ValidArgumentType = Union["TorchScriptTensor", str, int, float, bool]

# TODO(justinchuby): Build a context manager to handle source information.


class TorchScriptTensor(onnxscript_tensor.Tensor):
    """A onnxscript tensor that wraps a torchscript Value."""

    # TODO(justinchuby): Create setters for attributes so the exporter can
    # update the name/shape/type information when they are available.

    def __init__(self, value: torch.Value):
        super().__init__(None)
        self._value = value

    @property
    def value(self) -> np.ndarray:
        return None

    @property
    def rank(self) -> int | None:
        value_type = self._value.type()
        if value_type is None:
            return None
        value_type = typing.cast(torch.TensorType, value_type)
        return value_type.dim()

    @property
    def shape(self) -> tuple[int | None, ...] | None:
        value_type = self._value.type()
        if value_type is None:
            return None
        value_type = typing.cast(torch.TensorType, value_type)
        shape = value_type.varyingSizes()
        if shape is None:
            return None
        return tuple(shape)

    @property
    def dtype(self):
        # TODO: Return numpy dtype
        return _type_utils.JitScalarType.from_value(
            self._value, default=_type_utils.JitScalarType.UNDEFINED
        ).dtype()

    @property
    def onnx_dtype(self):
        return _type_utils.JitScalarType.from_value(
            self._value, _type_utils.JitScalarType.UNDEFINED
        ).onnx_type()

    def symbolic_value(self) -> torch.Value:
        """The symbolic Value in torch.Graph."""
        return self._value


@beartype
def _split_args_kwargs_to_input_attr(
    onnx_func: onnxscript.OnnxFunction, args, kwargs
) -> tuple[list[ValidArgumentType], dict[str, ValidArgumentType]]:
    """Split the function args and kwargs to onnx inputs and attributes.

    Args:
        onnx_func: The onnx function.
        args: The positional arguments.
        kwargs: The keyword arguments.

    Returns:
        A tuple of (onnx_inputs, onnx_attributes).
    """
    function_ir = onnx_func.function_ir
    # FIXME(justinchuby): There can be attributes in the args too.
    # The first len(func_ir.inputs) arguments are onnx inputs
    onnx_inputs = args[: len(function_ir.inputs)]
    # The rest is onnx attributes
    attributes_in_args = args[len(function_ir.inputs) :]
    # Construct a dictionary of attributes with their names specified in the function
    # definition
    onnx_attributes = {}

    # (1) Some/All attributes are supplied as positional arguments
    attr_name_to_protos = collections.OrderedDict(
        (attr.name, attr) for attr in function_ir.attr_protos
    )

    assert len(function_ir.attr_protos) >= len(attributes_in_args)
    for attr_proto, attr_value in zip(attr_name_to_protos.values(), attributes_in_args):
        onnx_attributes[attr_proto.name] = attr_value

    # (2) Some/All attributes are supplied as kwargs
    for key, value in kwargs.items():
        # (3) Some arguments in kwargs are not defined in the onnx function
        if key not in attr_name_to_protos:
            warnings.warn(f"Attribute '{key}' is not defined in the function definition")
            continue

        onnx_attributes[key] = value

    # (4) Fill in the default values from the attr_proto if not supplied by caller
    for key, attr_proto in attr_name_to_protos.items():
        if key not in onnx_attributes:
            onnx_attributes[key] = attr_proto.value

    return onnx_inputs, onnx_attributes


@beartype
def _unwrap_tensor_to_torch_value(
    value: ValidArgumentType
    | dict[str, ValidArgumentType]
    | list[ValidArgumentType]
    | tuple[ValidArgumentType, ...]
) -> torch.Value | str | int | float | dict[str, torch.Value | str | int | float] | list[
    torch.Value | str | int | float
] | tuple[torch.Value | str | int | float, ...]:
    """Unwrap the TorchScriptTensor to torch.Value."""
    if isinstance(value, dict):
        return {
            k: v.symbolic_value() if isinstance(v, TorchScriptTensor) else v
            for k, v in value.items()
        }
    if isinstance(value, list):
        return [v.symbolic_value() if isinstance(v, TorchScriptTensor) else v for v in value]
    if isinstance(value, tuple):
        return tuple(
            v.symbolic_value() if isinstance(v, TorchScriptTensor) else v for v in value
        )
    if isinstance(value, TorchScriptTensor):
        return value.symbolic_value()
    # A normal python value
    return value


@beartype
def _wrap_torch_value_to_tensor(
    value: torch.Value
    | dict[str, torch.Value | str | int | float]
    | list[torch.Value | str | int | float]
    | tuple[torch.Value | str | int | float, ...]
) -> ValidArgumentType | dict[str, ValidArgumentType] | list[ValidArgumentType] | tuple[
    ValidArgumentType, ...
]:
    """Wrap torch.Value to TorchScriptTensor."""
    if isinstance(value, dict):
        return {
            k: TorchScriptTensor(v) if isinstance(v, torch.Value) else v
            for k, v in value.items()
        }
    if isinstance(value, list):
        return [TorchScriptTensor(v) if isinstance(v, torch.Value) else v for v in value]
    if isinstance(value, tuple):
        return tuple(TorchScriptTensor(v) if isinstance(v, torch.Value) else v for v in value)
    if isinstance(value, torch.Value):
        return TorchScriptTensor(value)
    return value


def _unwrap_tensors_to_torch_values(tensors):
    # TODO(justinchuby): Do we really need this?
    if isinstance(tensors, Sequence):
        return [_unwrap_tensor_to_torch_value(output) for output in tensors]
    return _unwrap_tensor_to_torch_value(tensors)


class TorchScriptEvaluator(evaluator.Evaluator):
    """An onnxscript Evaluator that captures the graph into torchscript."""

    def __init__(self, graph: TorchScriptGraph):
        self._graph: TorchScriptGraph = graph

    @property
    def graph(self) -> TorchScriptGraph:
        return self._graph

    @beartype
    def eval_function(
        self,
        function: onnxscript.OnnxFunction,
        args: Sequence[ValidArgumentType],
        kwargs: Sequence[ValidArgumentType],
    ):
        # args/kwargs are TorchScriptTensor/python built-in based
        inputs, attributes = _split_args_kwargs_to_input_attr(function, args, kwargs)
        return self._graph.add_function(function, inputs, attributes)

    def _eval(self, schema: onnx.defs.OpSchema, inputs, attributes, closure: Any):
        # TODO(justinchuby): Does it really know what the inputs are?

        del closure  # Unused
        return self._graph.add_op(schema, inputs, attributes)


@beartype
def _add_attribute_to_torchscrpt_node(
    node: torch.Node, key: str, value: float | int | str | Sequence[float] | Sequence[int]
):
    """Initializes the right attribute based on type of value."""
    if isinstance(value, float):
        return node.f_(key, value)
    if isinstance(value, int):
        return node.i_(key, value)
    if isinstance(value, str):
        return node.s_(key, value)
    if isinstance(value, torch.Tensor):
        return node.t_(key, value)
    if isinstance(value, Sequence):
        if isinstance(value, float):
            return node.fs_(key, list(value))
        if isinstance(value, int):
            # Need to use getattr because 'is' is a reserved keyword
            return getattr(node, "is_")(key, list(value))
        raise TypeError(f"Unsupported sequence type '{type(value)}' for attribute '{key}'")
    raise TypeError(f"Unsupported attribute type '{type(value)}' for attribute '{key}'")


@beartype
def _create_torchscript_op(
    graph: torch.Graph,
    opname: str,
    *,
    inputs: Sequence[torch.Value],
    attributes: dict[str, Any],
    n_outputs: int = 1,
) -> tuple[torch.Value, ...]:
    # Filter out None attributes, this can be convenient client side because
    # now they can pass through None attributes, and have them not show up
    attributes = {k: v for k, v in attributes.items() if v is not None}

    node = graph.create(opname, inputs, n_outputs)
    node = graph.insertNode(node)
    node_ouputs = tuple(node.outputs())

    assert len(node_ouputs) == n_outputs
    # Add all attributes
    for key, value in sorted(attributes.items()):
        _add_attribute_to_torchscrpt_node(node, key, value)

    return node_ouputs


class TorchScriptGraph:
    def __init__(self):
        self._graph = torch.Graph()
        # All the functions used, deduplicated by name
        self._function_store: dict[str, onnxscript.OnnxFunction] = {}

    @property
    def torch_graph(self):
        return self._graph

<<<<<<< HEAD
    @property
    def graph_context(self):
        return self._graph_context

=======
    @beartype
>>>>>>> 34d6bbed
    def add_input(self, input_name: str, input_value: torch.Tensor) -> TorchScriptTensor:
        # TODO: Take in a TorchScriptTensor?
        if input_value is None:
            # This input argument is None, which is mapped
            # to a NULL value in TorchScript type system.
            torch_value = self._graph.op("prim::Constant")  # type: ignore[attr-defined]
            torch_value.setType(torch._C.OptionalType.ofTensor())
            return torch_value
        torch_value = self._graph.addInput(input_name)
        torch_value.setType(torch._C.TensorType.create_from_tensor(input_value))
<<<<<<< HEAD
        return torch_value

    def register_output(
        self, outputs: Union[TorchScriptTensor, tuple[TorchScriptTensor, ...]]
    ):
        if isinstance(outputs, TorchScriptTensor):
            unwrapped_outputs = outputs.symbolic_value()
            self._graph.registerOutput(unwrapped_outputs)
        else:
            for ts_output in outputs:
                assert isinstance(
                    ts_output, TorchScriptTensor
                ), f"ts_output must be a torch._C.Value, not {type(ts_output)}"
                unwrapped_ts_output = ts_output.symbolic_value()
                self._graph.registerOutput(unwrapped_ts_output)
=======
        tensor_value = _wrap_torch_value_to_tensor(torch_value)
        return tensor_value

    @beartype
    def register_outputs(self, outputs: TorchScriptTensor | tuple[TorchScriptTensor, ...]):
        unwrapped_outputs = _unwrap_tensors_to_torch_values(outputs)
        if isinstance(unwrapped_outputs, torch.Value):
            self._graph.registerOutput(unwrapped_outputs)
            return
        assert isinstance(unwrapped_outputs, Sequence)
        for ts_output in unwrapped_outputs:
            assert isinstance(
                ts_output, torch.Value
            ), f"ts_output must be a torch.Value, not {type(ts_output)}"
            self._graph.registerOutput(ts_output)
>>>>>>> 34d6bbed
        return

    def _add_constant_to_graph(self, constant) -> torch.Value:
        if isinstance(constant, float):
            return _create_torchscript_op(
                self._graph,
                "onnx::Constant",
                inputs=(),
                attributes=dict(value=torch.tensor(constant, dtype=torch.float)),
            )[0]
        if isinstance(constant, int):
            return _create_torchscript_op(
                self._graph,
                "onnx::Constant",
                inputs=(),
                attributes=dict(value=torch.tensor(constant, dtype=torch.int64)),
            )[0]
        if constant is None:
            value = _create_torchscript_op(
                self._graph, "prim::Constant", inputs=(), attributes={}
            )[0]
            value.setType(torch.OptionalType.ofTensor())
            return value
        if isinstance(constant, (tuple, list)) and all(
            isinstance(val, int) for val in constant
        ):
            return _create_torchscript_op(
                self._graph,
                "onnx::Constant",
                inputs=(),
                attributes=dict(value=torch.tensor(constant, dtype=torch.int64)),
            )[0]
        if isinstance(constant, (tuple, list)) and all(
            isinstance(val, float) for val in constant
        ):
            return _create_torchscript_op(
                self._graph,
                "onnx::Constant",
                inputs=(),
                attributes=dict(value=torch.tensor(constant, dtype=torch.float)),
            )[0]

        raise TypeError(
            f"Constant input `{constant}` of type '{type(constant)}' is not supported"
        )

    @beartype
    def _add_torchscript_op(
        self,
        name: str,
        onnx_inputs,
        onnx_attributes,
        n_outputs: int,
    ) -> TorchScriptTensor | tuple[TorchScriptTensor, ...]:
<<<<<<< HEAD
        # TODO(titaiwang) why not have unwrap function
        unwrapped_inputs = [
            v.symbolic_value() if isinstance(v, TorchScriptTensor) else v for v in onnx_inputs
        ]
        unwrapped_attributes = {
            k: v.symbolic_value() if isinstance(v, TorchScriptTensor) else v
            for k, v in onnx_attributes.items()
        }
        encoded_attributes = _convert_kwargs_for_torchscript(unwrapped_attributes)
        result = self._graph_context.op(
            name, *unwrapped_inputs, outputs=outputs, **encoded_attributes
=======

        unwrapped_inputs = _unwrap_tensors_to_torch_values(onnx_inputs)
        graph_inputs = []
        assert isinstance(unwrapped_inputs, Sequence)
        for input in unwrapped_inputs:
            if not isinstance(input, torch.Value):
                graph_inputs.append(self._add_constant_to_graph(input))
            else:
                graph_inputs.append(input)
        for value in onnx_attributes.values():
            assert not isinstance(value, TorchScriptTensor)
        result = _create_torchscript_op(
            self._graph,
            name,
            inputs=graph_inputs,
            attributes=onnx_attributes,
            n_outputs=n_outputs,
>>>>>>> 34d6bbed
        )
        if len(result) <= 1:
            return TorchScriptTensor(result[0])
        return tuple(TorchScriptTensor(v) for v in result)

    @beartype
    def add_op(
        self,
        onnx_op_schema: onnx.defs.OpSchema,
        onnx_inputs: Sequence[ValidArgumentType | Sequence[ValidArgumentType]],
        onnx_attributes: dict[str, ValidArgumentType | Sequence[ValidArgumentType]],
    ):
        # Compute outputs from the onnx_op op schema

        # FIXME(justinchuby): Figure out how to get the number of outputs from the schema
        result = self._add_torchscript_op(
            f"onnx::{onnx_op_schema.name}", onnx_inputs, onnx_attributes, n_outputs=1
        )

        return result

    @beartype
    def add_function(
        self,
        onnx_function: onnxscript.OnnxFunction,
        onnx_inputs,
        onnx_attributes,
    ):
        self._function_store[onnx_function.name] = onnx_function

        # Compute outputs from the function schema

        result = self._add_torchscript_op(
            f"{onnx_function.function_ir.domain}::{onnx_function.name}",
            onnx_inputs,
            onnx_attributes,
            n_outputs=len(onnx_function.function_ir.outputs),
        )

        return result

    @beartype
    def to_model_proto(
        self, initializers: dict[str, torch.Tensor], opset_version: Optional[int]
    ) -> onnx.ModelProto:
        proto, _, _, _ = self._graph._export_onnx(
            initializers=initializers,
            onnx_opset_version=opset_version,
            # TODO(justinchuby): Figure out how to get the dynamic axes from the inputs
            dynamic_axes={},
            defer_weight_export=False,
            operator_export_type=torch.onnx.OperatorExportTypes.ONNX,
            strip_doc_string=False,
            keep_initializers_as_inputs=False,
            custom_opsets={},
            add_node_names=True,
            onnx_file_path="",
            node_attr_to_name={},
        )

        onnx_model = onnx.load_from_string(proto)
        function_proto_list = []
        for onnx_function in self._function_store.values():
            function_proto_list.append(onnx_function.to_function_proto())
        onnx_model.functions.extend(function_proto_list)
        print("===========ONNX model: \n", onnx_model)
        onnx_model = onnx.shape_inference.infer_shapes(onnx_model)
        print("===========ONNX model with inferred shapes: \n", onnx_model)
        onnx.checker.check_model(onnx_model, full_check=True)
        print("[Success] ONNX model exported")
        return onnx_model<|MERGE_RESOLUTION|>--- conflicted
+++ resolved
@@ -276,14 +276,7 @@
     def torch_graph(self):
         return self._graph
 
-<<<<<<< HEAD
-    @property
-    def graph_context(self):
-        return self._graph_context
-
-=======
-    @beartype
->>>>>>> 34d6bbed
+    @beartype
     def add_input(self, input_name: str, input_value: torch.Tensor) -> TorchScriptTensor:
         # TODO: Take in a TorchScriptTensor?
         if input_value is None:
@@ -294,23 +287,6 @@
             return torch_value
         torch_value = self._graph.addInput(input_name)
         torch_value.setType(torch._C.TensorType.create_from_tensor(input_value))
-<<<<<<< HEAD
-        return torch_value
-
-    def register_output(
-        self, outputs: Union[TorchScriptTensor, tuple[TorchScriptTensor, ...]]
-    ):
-        if isinstance(outputs, TorchScriptTensor):
-            unwrapped_outputs = outputs.symbolic_value()
-            self._graph.registerOutput(unwrapped_outputs)
-        else:
-            for ts_output in outputs:
-                assert isinstance(
-                    ts_output, TorchScriptTensor
-                ), f"ts_output must be a torch._C.Value, not {type(ts_output)}"
-                unwrapped_ts_output = ts_output.symbolic_value()
-                self._graph.registerOutput(unwrapped_ts_output)
-=======
         tensor_value = _wrap_torch_value_to_tensor(torch_value)
         return tensor_value
 
@@ -326,7 +302,6 @@
                 ts_output, torch.Value
             ), f"ts_output must be a torch.Value, not {type(ts_output)}"
             self._graph.registerOutput(ts_output)
->>>>>>> 34d6bbed
         return
 
     def _add_constant_to_graph(self, constant) -> torch.Value:
@@ -381,19 +356,6 @@
         onnx_attributes,
         n_outputs: int,
     ) -> TorchScriptTensor | tuple[TorchScriptTensor, ...]:
-<<<<<<< HEAD
-        # TODO(titaiwang) why not have unwrap function
-        unwrapped_inputs = [
-            v.symbolic_value() if isinstance(v, TorchScriptTensor) else v for v in onnx_inputs
-        ]
-        unwrapped_attributes = {
-            k: v.symbolic_value() if isinstance(v, TorchScriptTensor) else v
-            for k, v in onnx_attributes.items()
-        }
-        encoded_attributes = _convert_kwargs_for_torchscript(unwrapped_attributes)
-        result = self._graph_context.op(
-            name, *unwrapped_inputs, outputs=outputs, **encoded_attributes
-=======
 
         unwrapped_inputs = _unwrap_tensors_to_torch_values(onnx_inputs)
         graph_inputs = []
@@ -411,7 +373,6 @@
             inputs=graph_inputs,
             attributes=onnx_attributes,
             n_outputs=n_outputs,
->>>>>>> 34d6bbed
         )
         if len(result) <= 1:
             return TorchScriptTensor(result[0])
