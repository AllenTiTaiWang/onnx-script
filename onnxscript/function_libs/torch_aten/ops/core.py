--- conflicted
+++ resolved
@@ -2049,21 +2049,11 @@
 def aten_full(size: INT64, fill_value: float, dtype: int = -1):
     # full(SymInt[] size, Scalar fill_value, *, ScalarType? dtype=None, Layout? layout=None, Device? device=None, bool? pin_memory=None) -> Tensor
 
-<<<<<<< HEAD
-    size = op.Cast(size, to=INT64.dtype)
-    if dtype == -1:
-        result = op.ConstantOfShape(size, value=fill_value)
-    else:
-        result = op.ConstantOfShape(size, value=fill_value)
-        result = op.Cast(result, to=dtype)
-
-=======
     if dtype != -1:
         fill_value = op.Cast(fill_value, to=dtype)
 
     size = op.Cast(size, to=INT64.dtype)
     result = op.Expand(fill_value, size)
->>>>>>> e7982660
     return result
 
 
